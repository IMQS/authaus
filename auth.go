--- conflicted
+++ resolved
@@ -491,21 +491,13 @@
 	timeStart := time.Now().UnixNano() / int64(time.Millisecond)
 	ldapUsers, err := x.ldap.GetLdapUsers()
 	if err != nil {
-<<<<<<< HEAD
-		x.Log.Errorf("Failed to retrieve users from LDAP server for merge to take place (%v)", err)
+		x.Log.Warnf("Failed to retrieve users from LDAP server for merge to take place (%v)", err)
 		return
-	}
-	imqsUsers, err := x.userStore.GetIdentities()
-	if err != nil {
-		x.Log.Errorf("Failed to retrieve users from Userstore for merge to take place (%v)", err)
-		return
-=======
-		x.Log.Warnf("Failed to retrieve users from LDAP server for merge to take place (%v)", err)
 	}
 	imqsUsers, err := x.userStore.GetIdentities()
 	if err != nil {
 		x.Log.Warnf("Failed to retrieve users from Userstore for merge to take place (%v)", err)
->>>>>>> 59b2c14d
+		return
 	}
 	x.MergeLdapUsersIntoLocalUserStore(ldapUsers, imqsUsers)
 	timeComplete := time.Now().UnixNano() / int64(time.Millisecond)
